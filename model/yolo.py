--- conflicted
+++ resolved
@@ -4,18 +4,10 @@
 import torch
 import torch.nn as nn
 from loguru import logger
-<<<<<<< HEAD
-from typing import Dict, Any, List
-import inspect
-from utils.tools import load_model_cfg
-
-from model import module
-=======
 from omegaconf import OmegaConf
 
 from model import module
 from utils.tools import load_model_cfg
->>>>>>> 7c6ce212
 
 
 def get_layer_map():
@@ -34,10 +26,6 @@
 class YOLO(nn.Module):
     """
     A preliminary YOLO (You Only Look Once) model class still under development.
-<<<<<<< HEAD
-    #TODO: Next: Finish forward proccess
-=======
->>>>>>> 7c6ce212
 
     Parameters:
         model_cfg: Configuration for the YOLO model. Expected to define the layers,
@@ -47,30 +35,16 @@
     def __init__(self, model_cfg: Dict[str, Any]):
         super(YOLO, self).__init__()
         self.nc = model_cfg["nc"]
-<<<<<<< HEAD
-        self.layer_map = get_layer_map()  # Dynamically get the mapping
-        self.build_model(model_cfg["model"])
-        print(self.model)
-        # raise NotImplementedError("Constructor not implemented.")
-=======
         self.layer_map = get_layer_map()  # Get the map Dict[str: Module]
         self.build_model(model_cfg.model)
->>>>>>> 7c6ce212
 
     def build_model(self, model_arch: Dict[str, List[Dict[str, Dict[str, Dict]]]]):
         model_list = nn.ModuleList()
         output_dim = [3]
         layer_indices_by_tag = {}
-<<<<<<< HEAD
-
-        for arch_name, arch in model_arch.items():
-            logger.info(f"Building model-{arch_name}")
-            for layer_idx, layer_spec in enumerate(arch, start=1):
-=======
         for arch_name in model_arch:
             logger.info(f"🏗️  Building model-{arch_name}")
             for layer_idx, layer_spec in enumerate(model_arch[arch_name], start=1):
->>>>>>> 7c6ce212
                 layer_type, layer_info = next(iter(layer_spec.items()))
                 layer_args = layer_info.get("args", {})
                 source = layer_info.get("source", -1)
@@ -81,14 +55,9 @@
                     layer_args["in_channels"] = output_dim[source]
                 if "Detect" in layer_type:
                     layer_args["nc"] = self.nc
-<<<<<<< HEAD
-
-                layer = self.create_layer(layer_type, **layer_args)
-=======
                     layer_args["ch"] = [output_dim[idx] for idx in source]
 
                 layer = self.create_layer(layer_type, source, **layer_args)
->>>>>>> 7c6ce212
                 model_list.append(layer)
 
                 if "tags" in layer_info:
@@ -100,24 +69,6 @@
                 output_dim.append(out_channels)
         self.model = model_list
 
-<<<<<<< HEAD
-    def get_out_channels(self, layer_type, layer_args, output_dim, source):
-        if "Conv" in layer_type:
-            return layer_args["out_channels"]
-        if layer_type == "Concat":
-            return sum(output_dim[idx] for idx in source)
-        if "Pool" in layer_type:
-            return output_dim[source] // 2
-        if layer_type == "UpSample":
-            return output_dim[source] * 2
-        if layer_type == "IDetect":
-            return None
-
-    def create_layer(self, layer_type: str, **kwargs):
-        # Dictionary mapping layer names to actual layer classes
-        if layer_type in self.layer_map:
-            return self.layer_map[layer_type](**kwargs)
-=======
     def forward(self, x):
         y = [x]
         for layer in self.model:
@@ -144,7 +95,6 @@
             layer = self.layer_map[layer_type](**kwargs)
             layer.source = source
             return layer
->>>>>>> 7c6ce212
         else:
             raise ValueError(f"Unsupported layer type: {layer_type}")
 
@@ -159,10 +109,7 @@
         YOLO: An instance of the model defined by the given configuration.
     """
     model = YOLO(model_cfg)
-<<<<<<< HEAD
-=======
     logger.info("✅ Success load model")
->>>>>>> 7c6ce212
     return model
 
 
